from urllib import urlencode
from lxml import html

base_url = None
search_url = None
<<<<<<< HEAD

=======
>>>>>>> 1dd35e99

def request(query, params):
    global search_url
    query = urlencode({'q': query})[2:]
    params['url'] = search_url
    params['method'] = 'POST'
    params['data'] = {'query': query}
    return params


def response(resp):
    global base_url
    results = []
    dom = html.fromstring(resp.content)
    # ads xpath //div[@id="results"]/div[@id="sponsored"]//div[@class="result"]
    # not ads: div[@class="result"] are the direct childs of div[@id="results"]
    for result in dom.xpath('//div[@id="results"]/div[@class="result"]'):
        link = result.xpath('.//h3/a')[0]
        url = link.attrib.get('href')
        title = link.text_content()

        content =''
        if len(result.xpath('./p[@class="desc"]')):
            content = result.xpath('./p[@class="desc"]')[0].text_content()
        
        results.append({'url': url, 'title': title, 'content': content})
    
    return results<|MERGE_RESOLUTION|>--- conflicted
+++ resolved
@@ -3,10 +3,6 @@
 
 base_url = None
 search_url = None
-<<<<<<< HEAD
-
-=======
->>>>>>> 1dd35e99
 
 def request(query, params):
     global search_url
